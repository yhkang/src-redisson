/**
 * Copyright 2018 Nikita Koksharov
 *
 * Licensed under the Apache License, Version 2.0 (the "License");
 * you may not use this file except in compliance with the License.
 * You may obtain a copy of the License at
 *
 *    http://www.apache.org/licenses/LICENSE-2.0
 *
 * Unless required by applicable law or agreed to in writing, software
 * distributed under the License is distributed on an "AS IS" BASIS,
 * WITHOUT WARRANTIES OR CONDITIONS OF ANY KIND, either express or implied.
 * See the License for the specific language governing permissions and
 * limitations under the License.
 */
package org.redisson.reactive;

import java.util.AbstractMap;
import java.util.HashMap;
import java.util.Map;
import java.util.Map.Entry;
import java.util.concurrent.atomic.AtomicLong;
import java.util.function.Consumer;
import java.util.function.LongConsumer;

import org.reactivestreams.Publisher;
import org.reactivestreams.Subscriber;
import org.reactivestreams.Subscription;
import org.redisson.client.RedisClient;
import org.redisson.client.protocol.decoder.MapScanResult;
<<<<<<< HEAD
import org.redisson.client.protocol.decoder.ScanObjectEntry;
import org.redisson.misc.HashValue;
=======
>>>>>>> b7ac9368

import reactor.core.publisher.FluxSink;
import reactor.core.publisher.Mono;

/**
 * 
 * @author Nikita Koksharov
 *
 * @param <K> key type
 * @param <V> value type
 * @param <M> entry type
 */
public class RedissonMapReactiveIterator<K, V, M> implements Consumer<FluxSink<M>> {

    private final MapReactive<K, V> map;
    private final String pattern;
    private final int count;

    public RedissonMapReactiveIterator(MapReactive<K, V> map, String pattern, int count) {
        this.map = map;
        this.pattern = pattern;
        this.count = count;
    }
    
    @Override
    public void accept(FluxSink<M> emitter) {
        emitter.onRequest(new LongConsumer() {

            private Map<HashValue, HashValue> firstValues;
            private Map<HashValue, HashValue> lastValues;
            private long nextIterPos;
            private RedisClient client;
            private AtomicLong elementsRead = new AtomicLong();
            
            private boolean finished;
            private volatile boolean completed;
            private AtomicLong readAmount = new AtomicLong();
            
            @Override
            public void accept(long value) {
                readAmount.addAndGet(value);
                if (completed || elementsRead.get() == 0) {
                    nextValues(emitter);
                    completed = false;
                }
            };
            
            protected void nextValues(FluxSink<M> emitter) {
                map.scanIteratorReactive(client, nextIterPos).subscribe(new Subscriber<MapScanResult<ScanObjectEntry, ScanObjectEntry>>() {
                    private Map<HashValue, HashValue> convert(Map<ScanObjectEntry, ScanObjectEntry> map) {
                        Map<HashValue, HashValue> result = new HashMap<HashValue, HashValue>(map.size());
                        for (Entry<ScanObjectEntry, ScanObjectEntry> entry : map.entrySet()) {
                            result.put(entry.getKey().getHash(), entry.getValue().getHash());
                        }
                        return result;
                    }

                    @Override
                    public void onSubscribe(Subscription s) {
                        s.request(Long.MAX_VALUE);
                    }
                    
                    @Override
                    public void onNext(MapScanResult<ScanObjectEntry, ScanObjectEntry> res) {
                        if (finished) {
                            client = null;
                            nextIterPos = 0;
                            return;
                        }

                        client = res.getRedisClient();
                        nextIterPos = res.getPos();
                        
                        for (Entry<ScanObjectEntry, ScanObjectEntry> entry : res.getMap().entrySet()) {
                            M val = getValue(entry);
                            emitter.next(val);
                            elementsRead.incrementAndGet();
                        }
                        
                        if (elementsRead.get() >= readAmount.get()) {
                            emitter.complete();
                            elementsRead.set(0);
                            completed = true;
                            return;
                        }
                        if (res.getPos() == 0 && !tryAgain()) {
                            finished = true;
                            emitter.complete();
                        }
                    }

<<<<<<< HEAD
                    @Override
                    public void onError(Throwable error) {
                        emitter.error(error);
                    }
=======
                    protected void nextValues() {
                        final ReactiveSubscription<M> m = this;
                        map.scanIteratorReactive(client, nextIterPos, pattern, count).subscribe(new Subscriber<MapScanResult<Object, Object>>() {

                            @Override
                            public void onSubscribe(Subscription s) {
                                s.request(Long.MAX_VALUE);
                            }
                            
                            @Override
                            public void onNext(MapScanResult<Object, Object> res) {
                                if (currentIndex == 0) {
                                    client = null;
                                    nextIterPos = 0;
                                    return;
                                }

                                client = res.getRedisClient();
                                nextIterPos = res.getPos();

                                for (Entry<Object, Object> entry : res.getMap().entrySet()) {
                                    M val = getValue(entry);
                                    m.onNext(val);
                                    currentIndex--;
                                    if (currentIndex == 0) {
                                        m.onComplete();
                                        return;
                                    }
                                }
                                
                                if (res.getPos() == 0) {
                                    currentIndex = 0;
                                    m.onComplete();
                                }
                            }

                            @Override
                            public void onError(Throwable error) {
                                m.onError(error);
                            }
>>>>>>> b7ac9368

                    @Override
                    public void onComplete() {
                        if (finished || completed) {
                            return;
                        }
                        nextValues(emitter);
                    }
                });
            }

        });
    }
<<<<<<< HEAD
    
    protected boolean tryAgain() {
        return false;
    }
    
    M getValue(final Entry<ScanObjectEntry, ScanObjectEntry> entry) {
        return (M)new AbstractMap.SimpleEntry<K, V>((K)entry.getKey().getObj(), (V)entry.getValue().getObj()) {

            @Override
            public V setValue(V value) {
                Publisher<V> publisher = map.put((K) entry.getKey().getObj(), value);
                return Mono.from(publisher).block();
=======


    M getValue(final Entry<Object, Object> entry) {
        return (M)new AbstractMap.SimpleEntry<K, V>((K)entry.getKey(), (V)entry.getValue()) {

            @Override
            public V setValue(V value) {
                Publisher<V> publisher = map.put((K) entry.getKey(), value);
                return ((Stream<V>)publisher).next().poll();
>>>>>>> b7ac9368
            }

        };
    }

}<|MERGE_RESOLUTION|>--- conflicted
+++ resolved
@@ -16,8 +16,6 @@
 package org.redisson.reactive;
 
 import java.util.AbstractMap;
-import java.util.HashMap;
-import java.util.Map;
 import java.util.Map.Entry;
 import java.util.concurrent.atomic.AtomicLong;
 import java.util.function.Consumer;
@@ -28,11 +26,6 @@
 import org.reactivestreams.Subscription;
 import org.redisson.client.RedisClient;
 import org.redisson.client.protocol.decoder.MapScanResult;
-<<<<<<< HEAD
-import org.redisson.client.protocol.decoder.ScanObjectEntry;
-import org.redisson.misc.HashValue;
-=======
->>>>>>> b7ac9368
 
 import reactor.core.publisher.FluxSink;
 import reactor.core.publisher.Mono;
@@ -61,8 +54,6 @@
     public void accept(FluxSink<M> emitter) {
         emitter.onRequest(new LongConsumer() {
 
-            private Map<HashValue, HashValue> firstValues;
-            private Map<HashValue, HashValue> lastValues;
             private long nextIterPos;
             private RedisClient client;
             private AtomicLong elementsRead = new AtomicLong();
@@ -81,14 +72,7 @@
             };
             
             protected void nextValues(FluxSink<M> emitter) {
-                map.scanIteratorReactive(client, nextIterPos).subscribe(new Subscriber<MapScanResult<ScanObjectEntry, ScanObjectEntry>>() {
-                    private Map<HashValue, HashValue> convert(Map<ScanObjectEntry, ScanObjectEntry> map) {
-                        Map<HashValue, HashValue> result = new HashMap<HashValue, HashValue>(map.size());
-                        for (Entry<ScanObjectEntry, ScanObjectEntry> entry : map.entrySet()) {
-                            result.put(entry.getKey().getHash(), entry.getValue().getHash());
-                        }
-                        return result;
-                    }
+                    map.scanIteratorReactive(client, nextIterPos, pattern, count).subscribe(new Subscriber<MapScanResult<Object, Object>>() {
 
                     @Override
                     public void onSubscribe(Subscription s) {
@@ -96,7 +80,7 @@
                     }
                     
                     @Override
-                    public void onNext(MapScanResult<ScanObjectEntry, ScanObjectEntry> res) {
+                    public void onNext(MapScanResult<Object, Object> res) {
                         if (finished) {
                             client = null;
                             nextIterPos = 0;
@@ -106,7 +90,7 @@
                         client = res.getRedisClient();
                         nextIterPos = res.getPos();
                         
-                        for (Entry<ScanObjectEntry, ScanObjectEntry> entry : res.getMap().entrySet()) {
+                        for (Entry<Object, Object> entry : res.getMap().entrySet()) {
                             M val = getValue(entry);
                             emitter.next(val);
                             elementsRead.incrementAndGet();
@@ -124,53 +108,10 @@
                         }
                     }
 
-<<<<<<< HEAD
                     @Override
                     public void onError(Throwable error) {
                         emitter.error(error);
                     }
-=======
-                    protected void nextValues() {
-                        final ReactiveSubscription<M> m = this;
-                        map.scanIteratorReactive(client, nextIterPos, pattern, count).subscribe(new Subscriber<MapScanResult<Object, Object>>() {
-
-                            @Override
-                            public void onSubscribe(Subscription s) {
-                                s.request(Long.MAX_VALUE);
-                            }
-                            
-                            @Override
-                            public void onNext(MapScanResult<Object, Object> res) {
-                                if (currentIndex == 0) {
-                                    client = null;
-                                    nextIterPos = 0;
-                                    return;
-                                }
-
-                                client = res.getRedisClient();
-                                nextIterPos = res.getPos();
-
-                                for (Entry<Object, Object> entry : res.getMap().entrySet()) {
-                                    M val = getValue(entry);
-                                    m.onNext(val);
-                                    currentIndex--;
-                                    if (currentIndex == 0) {
-                                        m.onComplete();
-                                        return;
-                                    }
-                                }
-                                
-                                if (res.getPos() == 0) {
-                                    currentIndex = 0;
-                                    m.onComplete();
-                                }
-                            }
-
-                            @Override
-                            public void onError(Throwable error) {
-                                m.onError(error);
-                            }
->>>>>>> b7ac9368
 
                     @Override
                     public void onComplete() {
@@ -184,30 +125,18 @@
 
         });
     }
-<<<<<<< HEAD
     
     protected boolean tryAgain() {
         return false;
     }
     
-    M getValue(final Entry<ScanObjectEntry, ScanObjectEntry> entry) {
-        return (M)new AbstractMap.SimpleEntry<K, V>((K)entry.getKey().getObj(), (V)entry.getValue().getObj()) {
-
-            @Override
-            public V setValue(V value) {
-                Publisher<V> publisher = map.put((K) entry.getKey().getObj(), value);
-                return Mono.from(publisher).block();
-=======
-
-
     M getValue(final Entry<Object, Object> entry) {
         return (M)new AbstractMap.SimpleEntry<K, V>((K)entry.getKey(), (V)entry.getValue()) {
 
             @Override
             public V setValue(V value) {
                 Publisher<V> publisher = map.put((K) entry.getKey(), value);
-                return ((Stream<V>)publisher).next().poll();
->>>>>>> b7ac9368
+                return Mono.from(publisher).block();
             }
 
         };
