/**
 * Copyright 2018 Nikita Koksharov
 *
 * Licensed under the Apache License, Version 2.0 (the "License");
 * you may not use this file except in compliance with the License.
 * You may obtain a copy of the License at
 *
 *    http://www.apache.org/licenses/LICENSE-2.0
 *
 * Unless required by applicable law or agreed to in writing, software
 * distributed under the License is distributed on an "AS IS" BASIS,
 * WITHOUT WARRANTIES OR CONDITIONS OF ANY KIND, either express or implied.
 * See the License for the specific language governing permissions and
 * limitations under the License.
 */
package org.redisson.reactive;

<<<<<<< HEAD
import java.util.ArrayList;
import java.util.Arrays;
import java.util.Collection;
import java.util.List;
import java.util.function.Supplier;

=======
>>>>>>> 7d934dc1
import org.reactivestreams.Publisher;
import org.redisson.RedissonSet;
import org.redisson.api.RFuture;
import org.redisson.api.RSet;
import org.redisson.client.RedisClient;
import org.redisson.client.protocol.decoder.ListScanResult;
<<<<<<< HEAD
import org.redisson.command.CommandReactiveExecutor;

import reactor.core.publisher.Flux;
=======
>>>>>>> 7d934dc1

/**
 * Distributed and concurrent implementation of {@link java.util.Set}
 *
 * @author Nikita Koksharov
 *
 * @param <V> value
 */
public class RedissonSetReactive<V> {

    private final RSet<V> instance;

    public RedissonSetReactive(RSet<V> instance) {
        this.instance = instance;
    }
<<<<<<< HEAD

    public Publisher<Integer> addAll(Publisher<? extends V> c) {
=======
    
    public Publisher<Boolean> addAll(Publisher<? extends V> c) {
>>>>>>> 7d934dc1
        return new PublisherAdder<Object>() {
            @Override
            public RFuture<Boolean> add(Object e) {
                return instance.addAsync((V)e);
            }
        }.addAll(c);
    }

<<<<<<< HEAD
    private Publisher<ListScanResult<Object>> scanIteratorReactive(final RedisClient client, final long startPos, final String pattern, final int count) {
        return commandExecutor.reactive(new Supplier<RFuture<ListScanResult<Object>>>() {
            @Override
            public RFuture<ListScanResult<Object>> get() {
                return ((RedissonSet)instance).scanIteratorAsync(instance.getName(), client, startPos, pattern, count);
    }
        });
    }

    public Publisher<Integer> add(V e) {
        return commandExecutor.writeReactive(instance.getName(), instance.getCodec(), RedisCommands.SADD, instance.getName(), ((RedissonObject)instance).encode(e));
    }

    public Publisher<Integer> addAll(Collection<? extends V> c) {
        List<Object> args = new ArrayList<Object>(c.size() + 1);
        args.add(instance.getName());
        ((RedissonObject)instance).encode(args, c);
        return commandExecutor.writeReactive(instance.getName(), instance.getCodec(), RedisCommands.SADD, args.toArray());
    }

    public Publisher<Long> intersection(String... names) {
        List<Object> args = new ArrayList<Object>(names.length + 1);
        args.add(instance.getName());
        args.addAll(Arrays.asList(names));
        return commandExecutor.writeReactive(instance.getName(), instance.getCodec(), RedisCommands.SINTERSTORE, args.toArray());
    }
    
    public Publisher<Long> diff(String... names) {
        List<Object> args = new ArrayList<Object>(names.length + 1);
        args.add(instance.getName());
        args.addAll(Arrays.asList(names));
        return commandExecutor.writeReactive(instance.getName(), instance.getCodec(), RedisCommands.SDIFFSTORE, args.toArray());
    }
    
    public Publisher<Long> union(String... names) {
        List<Object> args = new ArrayList<Object>(names.length + 1);
        args.add(instance.getName());
        args.addAll(Arrays.asList(names));
        return commandExecutor.writeReactive(instance.getName(), instance.getCodec(), RedisCommands.SUNIONSTORE, args.toArray());
    }

=======
>>>>>>> 7d934dc1
    public Publisher<V> iterator(int count) {
        return iterator(null, count);
    }
    
    public Publisher<V> iterator(String pattern) {
        return iterator(pattern, 10);
    }

    public Publisher<V> iterator(final String pattern, final int count) {
        return Flux.create(new SetReactiveIterator<V>() {
            @Override
            protected RFuture<ListScanResult<Object>> scanIterator(RedisClient client, long nextIterPos) {
                return ((RedissonSet)instance).scanIteratorAsync(instance.getName(), client, nextIterPos, pattern, count);
            }
        });
    }

    public Publisher<V> iterator() {
        return iterator(null, 10);
}
    
            }<|MERGE_RESOLUTION|>--- conflicted
+++ resolved
@@ -15,27 +15,20 @@
  */
 package org.redisson.reactive;
 
-<<<<<<< HEAD
 import java.util.ArrayList;
 import java.util.Arrays;
 import java.util.Collection;
 import java.util.List;
 import java.util.function.Supplier;
 
-=======
->>>>>>> 7d934dc1
 import org.reactivestreams.Publisher;
 import org.redisson.RedissonSet;
 import org.redisson.api.RFuture;
 import org.redisson.api.RSet;
 import org.redisson.client.RedisClient;
 import org.redisson.client.protocol.decoder.ListScanResult;
-<<<<<<< HEAD
-import org.redisson.command.CommandReactiveExecutor;
 
 import reactor.core.publisher.Flux;
-=======
->>>>>>> 7d934dc1
 
 /**
  * Distributed and concurrent implementation of {@link java.util.Set}
@@ -51,13 +44,8 @@
     public RedissonSetReactive(RSet<V> instance) {
         this.instance = instance;
     }
-<<<<<<< HEAD
 
-    public Publisher<Integer> addAll(Publisher<? extends V> c) {
-=======
-    
     public Publisher<Boolean> addAll(Publisher<? extends V> c) {
->>>>>>> 7d934dc1
         return new PublisherAdder<Object>() {
             @Override
             public RFuture<Boolean> add(Object e) {
@@ -66,50 +54,6 @@
         }.addAll(c);
     }
 
-<<<<<<< HEAD
-    private Publisher<ListScanResult<Object>> scanIteratorReactive(final RedisClient client, final long startPos, final String pattern, final int count) {
-        return commandExecutor.reactive(new Supplier<RFuture<ListScanResult<Object>>>() {
-            @Override
-            public RFuture<ListScanResult<Object>> get() {
-                return ((RedissonSet)instance).scanIteratorAsync(instance.getName(), client, startPos, pattern, count);
-    }
-        });
-    }
-
-    public Publisher<Integer> add(V e) {
-        return commandExecutor.writeReactive(instance.getName(), instance.getCodec(), RedisCommands.SADD, instance.getName(), ((RedissonObject)instance).encode(e));
-    }
-
-    public Publisher<Integer> addAll(Collection<? extends V> c) {
-        List<Object> args = new ArrayList<Object>(c.size() + 1);
-        args.add(instance.getName());
-        ((RedissonObject)instance).encode(args, c);
-        return commandExecutor.writeReactive(instance.getName(), instance.getCodec(), RedisCommands.SADD, args.toArray());
-    }
-
-    public Publisher<Long> intersection(String... names) {
-        List<Object> args = new ArrayList<Object>(names.length + 1);
-        args.add(instance.getName());
-        args.addAll(Arrays.asList(names));
-        return commandExecutor.writeReactive(instance.getName(), instance.getCodec(), RedisCommands.SINTERSTORE, args.toArray());
-    }
-    
-    public Publisher<Long> diff(String... names) {
-        List<Object> args = new ArrayList<Object>(names.length + 1);
-        args.add(instance.getName());
-        args.addAll(Arrays.asList(names));
-        return commandExecutor.writeReactive(instance.getName(), instance.getCodec(), RedisCommands.SDIFFSTORE, args.toArray());
-    }
-    
-    public Publisher<Long> union(String... names) {
-        List<Object> args = new ArrayList<Object>(names.length + 1);
-        args.add(instance.getName());
-        args.addAll(Arrays.asList(names));
-        return commandExecutor.writeReactive(instance.getName(), instance.getCodec(), RedisCommands.SUNIONSTORE, args.toArray());
-    }
-
-=======
->>>>>>> 7d934dc1
     public Publisher<V> iterator(int count) {
         return iterator(null, count);
     }
